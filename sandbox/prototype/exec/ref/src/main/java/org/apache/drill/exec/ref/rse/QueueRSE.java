/*******************************************************************************
 * Licensed to the Apache Software Foundation (ASF) under one
 * or more contributor license agreements.  See the NOTICE file
 * distributed with this work for additional information
 * regarding copyright ownership.  The ASF licenses this file
 * to you under the Apache License, Version 2.0 (the
 * "License"); you may not use this file except in compliance
 * with the License.  You may obtain a copy of the License at
 * 
 * http://www.apache.org/licenses/LICENSE-2.0
 * 
 * Unless required by applicable law or agreed to in writing, software
 * distributed under the License is distributed on an "AS IS" BASIS,
 * WITHOUT WARRANTIES OR CONDITIONS OF ANY KIND, either express or implied.
 * See the License for the specific language governing permissions and
 * limitations under the License.
 ******************************************************************************/
package org.apache.drill.exec.ref.rse;

import java.io.ByteArrayOutputStream;
import java.io.IOException;
import java.util.*;
import java.util.concurrent.ArrayBlockingQueue;

import org.apache.drill.common.config.DrillConfig;
import org.apache.drill.common.logical.StorageEngineConfigBase;
import org.apache.drill.common.logical.data.Store;
import org.apache.drill.exec.ref.RecordPointer;
import org.apache.drill.exec.ref.RunOutcome.OutcomeType;
import org.apache.drill.exec.ref.exceptions.SetupException;

import com.fasterxml.jackson.annotation.JsonTypeName;

import javax.validation.constraints.NotNull;

public class QueueRSE extends RSEBase {
  static final org.slf4j.Logger logger = org.slf4j.LoggerFactory.getLogger(QueueRSE.class);

  private DrillConfig dConfig;
  private final List<Queue<Object>> sinkQueues;
  private final QueueRSEConfig engineConfig;
  
  public QueueRSE(QueueRSEConfig engineConfig, DrillConfig dConfig) throws SetupException{
    this.dConfig = dConfig;
    this.engineConfig = engineConfig;
    sinkQueues = Collections.singletonList( (Queue<Object>) (new ArrayBlockingQueue<Object>(100)));
  }

  public Queue<Object> getQueue(int number){
    return sinkQueues.get(number);
  }
  
<<<<<<< HEAD
  @JsonTypeName("queue") public static class QueueRSEConfig extends StorageEngineConfigBase {}
=======
  @JsonTypeName("queue")
  public static class QueueRSEConfig extends StorageEngineConfigBase {
    
    public static enum Encoding {JSON, RECORD};
    
    private final Encoding encoding;
    
    @JsonCreator
    public QueueRSEConfig(@JsonProperty("name") String name, @JsonProperty("encoding") Encoding encoding) {
      super(name);
      this.encoding = encoding == null ? Encoding.JSON : encoding;
    }

    public Encoding getEncoding() {
      return encoding;
    }
    
    
  }
>>>>>>> 3a11d291
  
  public static class QueueOutputInfo{
    public int number;
  }
  

  public boolean supportsWrite() {
    return true;
  }

  
  @Override
  public RecordRecorder getWriter(Store store) throws IOException {
    QueueOutputInfo config = store.getTarget().getWith(dConfig, QueueOutputInfo.class);
    Queue<Object> q = dConfig.getQueue(config.number);
    return new QueueRecordRecorder(q);
  }

  
  private class QueueRecordRecorder implements RecordRecorder{

    private final Queue<Object> queue;
    
    public QueueRecordRecorder(Queue<Object> queue) {
      this.queue = Objects.requireNonNull(queue);
    }

    @Override
    public void setup() throws IOException {
    }

    @Override
    public long recordRecord(RecordPointer r) throws IOException {
      switch(engineConfig.encoding){
      case RECORD:
        queue.add(r.copy());
        return 0;
      default:
        final ByteArrayOutputStream baos = new ByteArrayOutputStream();
        final JSONDataWriter writer = new JSONDataWriter(baos);
        r.write(writer);
        writer.finish();
        queue.add(baos.toByteArray());
        return 0;
      }

    }

    @Override
    public void finish(OutcomeType type) throws IOException {
      queue.add(type);
    }
    
  }
  
  
}<|MERGE_RESOLUTION|>--- conflicted
+++ resolved
@@ -29,6 +29,8 @@
 import org.apache.drill.exec.ref.RunOutcome.OutcomeType;
 import org.apache.drill.exec.ref.exceptions.SetupException;
 
+import com.fasterxml.jackson.annotation.JsonCreator;
+import com.fasterxml.jackson.annotation.JsonProperty;
 import com.fasterxml.jackson.annotation.JsonTypeName;
 
 import javax.validation.constraints.NotNull;
@@ -50,9 +52,6 @@
     return sinkQueues.get(number);
   }
   
-<<<<<<< HEAD
-  @JsonTypeName("queue") public static class QueueRSEConfig extends StorageEngineConfigBase {}
-=======
   @JsonTypeName("queue")
   public static class QueueRSEConfig extends StorageEngineConfigBase {
     
@@ -61,8 +60,7 @@
     private final Encoding encoding;
     
     @JsonCreator
-    public QueueRSEConfig(@JsonProperty("name") String name, @JsonProperty("encoding") Encoding encoding) {
-      super(name);
+    public QueueRSEConfig(@JsonProperty("encoding") Encoding encoding) {
       this.encoding = encoding == null ? Encoding.JSON : encoding;
     }
 
@@ -72,7 +70,6 @@
     
     
   }
->>>>>>> 3a11d291
   
   public static class QueueOutputInfo{
     public int number;
